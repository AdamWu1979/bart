# Copyright 2013-2015. The Regents of the University of California.
# Copyright 2015. Martin Uecker.
# All rights reserved. Use of this source code is governed by
# a BSD-style license which can be found in the LICENSE file.


# silent make
#MAKEFLAGS += --silent

# clear out all implicit rules and variables
MAKEFLAGS += -R

# use for parallel make
AR=./ar_lock.sh

CUDA?=0
ACML?=0
GSL?=1
OMP?=1
SLINK?=0
DEBUG?=0

BUILDTYPE = Linux
UNAME = $(shell uname -s)
NNAME = $(shell uname -n)

MYLINK=ln

ifeq ($(UNAME),Darwin)
	BUILDTYPE = MacOSX
	ACML = 0
	MYLINK = ln -s
endif

ARFLAGS = r


# Paths

here  = $(realpath $(dir $(lastword $(MAKEFILE_LIST))))
root := $(here)

srcdir = $(root)/src
libdir = $(root)/lib
bindir = $(root)/bin

export TOOLBOX_PATH=$(root)


# Automatic dependency generation

DEPFILE = $(*D)/.$(*F).d
DEPFLAG = -MMD -MF $(DEPFILE)
ALLDEPS = $(shell find $(srcdir) -name ".*.d")
#ALLDEPS = $(shell find $(root) -name ".*.d")


# Compilation flags

OPT = -O3 -ffast-math
CPPFLAGS = $(DEPFLAG) -Wall -Wextra -I$(srcdir)/
CFLAGS = $(OPT) -std=c99 -Wmissing-prototypes -I$(srcdir)/
CXXFLAGS = $(OPT) -I$(srcdir)/
CC = gcc
CXX = g++


ifeq ($(BUILDTYPE), MacOSX)
	CC = gcc-mp-4.7
endif


# cuda

cuda.top ?= /usr/

# GSL

gsl.top ?= /usr/

ifeq ($(BUILDTYPE), MacOSX)
gsl.top = /opt/local
endif

# BLAS/LAPACK

acml.top ?= /usr/local/acml/acml4.4.0/gfortran64_mp/

# fftw

fftw.top ?= /usr/

# Matlab

matlab.top ?= /usr/local/matlab/

# ISMRM

ismrm.top ?= /usr/local/ismrmrd/





# Main build targets

TBASE=show slice crop resize join transpose zeros ones flip circshift extract repmat bitmask reshape version
TFLP=scale conj fmac saxpy sdot spow cpyphs creal normalize cdf97 relnorm pattern nrmse
<<<<<<< HEAD
TNUM=fft fftmod fftshift noise bench threshold conv rss
TRECO=pics pocsense rsense bpsense itsense nlinv nufft rof sake wave lrdecom
=======
TNUM=fft fftmod fftshift noise bench threshold conv rss filter
TRECO=pics pocsense rsense bpsense itsense nlinv nufft rof sake wave
>>>>>>> cb56f6fd
TCALIB=ecalib ecaltwo caldir walsh cc calmat svd estvar
TMRI=homodyne poisson twixread fakeksp
TSIM=phantom traj
TIO=toimg
BTARGETS = $(TBASE) $(TFLP) $(TNUM) $(TIO)
XTARGETS = $(TRECO) $(TCALIB) $(TMRI) $(TSIM)
YTARGETS = $(BTARGETS) $(XTARGETS)
ZTARGETS = bbox bart $(XTARGETS)
TARGETS = sense bart $(BTARGETS) $(XTARGETS)





MODULES = -lnum -lmisc -lnum -lmisc

MODULES_pics = -lsense -lwavelet2 -liter -llinops -lwavelet3 -llowrank -lnoncart
MODULES_pocsense = -lsense -lwavelet2 -liter -llinops
MODULES_nlinv = -lnoir -liter
MODULES_rsense = -lgrecon -lsense -lnoir -lwavelet2 -lcalib -liter -llinops
MODULES_bpsense = -lsense -lwavelet2 -lnoncart -liter -llinops
MODULES_itsense = -liter -llinops
MODULES_ecalib = -lcalib
MODULES_ecaltwo = -lcalib
MODULES_caldir = -lcalib
MODULES_walsh = -lcalib
MODULES_calmat = -lcalib
MODULES_cc = -lcalib
MODULES_estvar = -lcalib
MODULES_nufft = -lnoncart -liter -llinops
MODULES_rof = -liter -llinops
MODULES_bench = -lwavelet2 -lwavelet3 -llinops
MODULES_phantom = -lsimu
MODULES_bbox += -lbox -lwavelet2 -lwavelet3 -llinops -liter -llinops -llowrank -ldfwavelet
MODULES_bart += -lbox -lbox2 -lgrecon -lsense -lnoir -lwavelet2 -liter -llinops -lwavelet3 -llowrank -lnoncart -lcalib -lsimu -lsake -ldfwavelet
MODULES_sake += -lsake
MODULES_wave += -liter -lwavelet2 -llinops -lsense
MODULES_threshold += -llowrank -llinops -lwavelet2 -liter -ldfwavelet
MODULES_fakeksp += -lsense -llinops
MODULES_lrdecom = -llowrank -liter -llinops

-include Makefile.$(NNAME)
-include Makefile.local


ifeq ($(DEBUG),1)
CPPFLAGS += -g
CFLAGS += -g
endif




ifeq ($(PARALLEL),1)
.PHONY: all $(MAKECMDGOALS)
all $(MAKECMDGOALS):
	echo Parallel build.
	make PARALLEL=2 -j $(MAKECMDGOALS)
else


default: all


-include $(ALLDEPS)




# cuda

NVCC = $(cuda.top)/bin/nvcc


ifeq ($(CUDA),1)
CUDA_H := -I$(cuda.top)/include
CPPFLAGS += -DUSE_CUDA $(CUDA_H)
ifeq ($(BUILDTYPE), MacOSX)
CUDA_L := -L$(cuda.top)/lib -lcufft -lcudart -lcublas -m64 -lstdc++
else
CUDA_L := -L$(cuda.top)/lib64 -lcufft -lcudart -lcublas -lstdc++ -Wl,-rpath $(cuda.top)/lib64
endif 
else
CUDA_H :=
CUDA_L :=  
endif

NVCCFLAGS = -DUSE_CUDA -Xcompiler -fPIC -Xcompiler -fopenmp -O3 -arch=sm_20 -I$(srcdir)/ -m64 -ccbin $(CC)
#NVCCFLAGS = -Xcompiler -fPIC -Xcompiler -fopenmp -O3  -I$(srcdir)/


%.o: %.cu
	$(NVCC) $(NVCCFLAGS) -c $^ -o $@
	$(NVCC) $(NVCCFLAGS) -M $^ -o $(DEPFILE)


# OpenMP

ifeq ($(OMP),1)
CFLAGS += -fopenmp
CXXFLAGS += -fopenmp
else
CFLAGS += -Wno-unknown-pragmas
CXXFLAGS += -Wno-unknown-pragmas
endif



# GSL

ifeq ($(BUILDTYPE), MacOSX)
GSL_H := -I$(gsl.top)/include
GSL_L := -L$(gsl.top)/lib -lgsl -lgslcblas
else
GSL_H := 
GSL_L := -lgsl -lgslcblas
endif


# BLAS/LAPACK

BLAS_H :=
BLAS_L :=

ifeq ($(ACML),1)
BLAS_H := -I$(acml.top)/include
BLAS_L := -L$(acml.top)/lib -lgfortran -lacml_mp -Wl,-rpath $(acml.top)/lib
CPPFLAGS += -DUSE_ACML
else
ifeq ($(BUILDTYPE), MacOSX)
BLAS_L := -lblas -framework Accelerate
else
BLAS_L := -llapack -lblas #-lgfortran
endif
endif



ifeq ($(GSL),1)
CPPFLAGS += -DUSE_GSL $(GSL_H) $(BLAS_H)
endif

CPPFLAGS += $(FFTW_H)



# png
PNG_L := -lpng -lz


# fftw

FFTW_H := -I$(fftw.top)/include/
FFTW_L := -L$(fftw.top)/lib -lfftw3f_threads -lfftw3f


# Matlab

MATLAB_H := -I$(matlab.top)/extern/include
MATLAB_L := -Wl,-rpath $(matlab.top)/bin/glnxa64 -L$(matlab.top)/bin/glnxa64 -lmat -lmx -lm -lstdc++

# ISMRM

ISMRM_H := -I$(ismrm.top)/include -I$(ismrm.top)/schema #-DISMRMRD_OLD
ISMRM_L := /usr/local/ismrmrd/schema/ismrmrd.cxx -Wl,-R$(ismrm.top)/lib -L$(ismrm.top)/lib -lismrmrd -Lhd5 -lxerces-c -lboost_system
#ISMRM_L := -Wl,-R$(ismrm.top)/lib -L$(ismrm.top)/lib -lismrmrd -lismrmrd_xsd -Lhd5 



# change for static linking

ifeq ($(SLINK),1)
# work around fortran problems with static linking
LDFLAGS += -static -Wl,--whole-archive -lpthread -Wl,--no-whole-archive -Wl,--allow-multiple-definition
ifneq ($(BUILDTYPE), MacOSX)
BLAS_L += -lgfortran
endif
endif



# Modules

.LIBPATTERNS := lib%.a


vpath %.a lib

DIRS = $(root)/rules/*.mk

include $(DIRS)

# sort BTARGETS after everything is included
BTARGETS:=$(sort $(BTARGETS))
YTARGETS:=$(sort $(YTARGETS))



.gitignore: .gitignore.main Makefile*
	@echo '# AUTOGENERATED. DO NOT EDIT. (are you looking for .gitignore.main ?)' > .gitignore
	cat .gitignore.main >> .gitignore
	@echo $(patsubst %, /%, $(TARGETS)) | tr ' ' '\n' >> .gitignore


doc/commands.txt: bart
	@echo AUTOGENERATED. DO NOT EDIT. > doc/commands.new
	for cmd in $(YTARGETS) ; do 		\
		printf "\n\n--%s--\n\n" $$cmd ;	\
		 ./bart $$cmd -h ;		\
	done >> doc/commands.new
	./update-if-changed.sh doc/commands.new doc/commands.txt


all: .gitignore $(TARGETS)





# special targets


bbox: CPPFLAGS += -DMAIN_LIST="$(BTARGETS:%=%,) ()"

bart: CPPFLAGS += -DMAIN_LIST="$(YTARGETS:%=%,) ()"


ismrmrd: $(srcdir)/ismrmrd.c -lismrm -lnum -lmisc
	$(CC) $(CXXFLAGS) -o ismrmrd $+ $(CUDA_L) $(ISMRM_L) -lstdc++ -lm

mat2cfl: $(srcdir)/mat2cfl.c -lnum -lmisc
	$(CC) $(CFLAGS) $(MATLAB_H) -omat2cfl  $+ $(MATLAB_L) $(CUDA_L)



sense: pics
	rm -f $@ && $(MYLINK) pics $@


$(BTARGETS): bbox
	rm -f $@ && $(MYLINK) bbox $@


# implicit rules

%.o: %.c
	$(CC) $(CPPFLAGS) $(CFLAGS) -c -o $@ $<

%.o: %.cc
	$(CXX) $(CPPFLAGS) $(CXXFLAGS) -c -o $@ $<

(%): %
	$(AR) r $@ $%
	rm $%

# we add the rm because intermediate files are not deleted
# automatically for some reason


.SECONDEXPANSION:
$(ZTARGETS): % : $(srcdir)/%.c $$(MODULES_%) $(MODULES)
	$(CC) $(LDFLAGS) $(CPPFLAGS) $(CFLAGS) -Dmain_$@=main -o $@ $+ $(FFTW_L) $(CUDA_L) $(BLAS_L) $(GSL_L) $(PNG_L) -lm
#	rm $(srcdir)/$@.o


.PHONY: clean allclean
clean:
	rm -f `find $(srcdir) -name "*.o"`

allclean: clean
	rm -f $(libdir)/*.a ismrmrd $(ALLDEPS)
	rm -f $(patsubst %, %, $(TARGETS))
	rm -f $(srcdir)/misc/version.inc



endif	#PARALLEL

<|MERGE_RESOLUTION|>--- conflicted
+++ resolved
@@ -106,13 +106,8 @@
 
 TBASE=show slice crop resize join transpose zeros ones flip circshift extract repmat bitmask reshape version
 TFLP=scale conj fmac saxpy sdot spow cpyphs creal normalize cdf97 relnorm pattern nrmse
-<<<<<<< HEAD
-TNUM=fft fftmod fftshift noise bench threshold conv rss
+TNUM=fft fftmod fftshift noise bench threshold conv rss filter
 TRECO=pics pocsense rsense bpsense itsense nlinv nufft rof sake wave lrdecom
-=======
-TNUM=fft fftmod fftshift noise bench threshold conv rss filter
-TRECO=pics pocsense rsense bpsense itsense nlinv nufft rof sake wave
->>>>>>> cb56f6fd
 TCALIB=ecalib ecaltwo caldir walsh cc calmat svd estvar
 TMRI=homodyne poisson twixread fakeksp
 TSIM=phantom traj
